--- conflicted
+++ resolved
@@ -1,15 +1,8 @@
-<<<<<<< HEAD
-A library for performing multiple linear regression on a list of data.
-
-Two different approaches are taken.  The first uses Repa and the second
-uses the HMatrix library (which in turn uses LAPACK).
-
-Much work remains to be done.
-=======
 A library for performing multiple linear regression on a list of data using
 Repa for better multicore performance. An HMatrix implementation is also under
 development. 
->>>>>>> 5eb183be
+
+Much work remains to be done.
 
 TODO: 
 * add a tutorial that describes the basic steps for working with the library
@@ -31,14 +24,4 @@
 ```
 $ ghc -O2 --make -threaded -rtsopts source.hs
 $ ./source <args> +RTS -N4
-```
-
-
-## Performing Regression
-
-1. Populate a list of type [a], where each row is a list of inputs.  
-2. Create a list of feature functions of type (a -> Double), where each
-   function takes a row of input and returns the value of the feature.
-3. Create a 
-3. Decide on the method to be used for optimization.  One option is iterative
-   gradient descent.  Another +```